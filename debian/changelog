click-reviewers-tools (0.38) UNRELEASED; urgency=medium

<<<<<<< HEAD
  * migrate from skills to interfaces (LP: #1549427)
=======
  * bin/click-review:
    - exit 1 if fatal error, 2 if found errors/warnings and 3 if found
      warnings (LP: #1523255)
    - make help output more verbose (including return codes)
    - add overrides as optional positional argument
  * [cs]r_lint.py: change the order of the checks so that an obsolete or
    deprecated in the override takes precedence over 'available'
>>>>>>> b4f93906

 -- Jamie Strandboge <jamie@ubuntu.com>  Mon, 22 Feb 2016 17:21:01 -0600

click-reviewers-tools (0.37) xenial; urgency=medium

  [ Jamie Strandboge ]
  * cr_lint.py: 'accounts' hook was added in 15.04.1. The other checks are
    already in place since r553 which missed this addition
  * refactor and make less click-centric such that click and snap v1 tests
    use existing scripts and snap v2 will use new scripts. The cr_* tests have
    16.04 checks removed (since this simplifies them and this code won't be
    run any way)
  * add bin/detect-package and detect_package()
  * rename unpack-click as unpack-package
  * add snap v2 lint checks (LP: #1532842)
  * add snap v2 security checks
  * squashfs snaps no longer require manual review
  * debian/control: bump squashfs-tools to Depends and add to Build-Depends

  [ James Tait ]
  * cr_lint.py: Don't check for the presence of readme.md if the package is a
    squashfs filesystem. Snappy 2.0 uses squashfs as its file format, and
    doesn't require readme.md.

 -- Jamie Strandboge <jamie@ubuntu.com>  Mon, 22 Feb 2016 16:41:14 -0600

click-reviewers-tools (0.36) xenial; urgency=medium

  [ Daniel Holbach ]
  * Add check if suspected (using python-magic) compiled binaries
    aren't actually just message catalogs (.mo files) (LP: #1530894).

  [ Martin Albisetti ]
  * add gadget type

  [ Michael Vogt ]
  * Merge partial support for snap.yaml in 16.04

 -- Jamie Strandboge <jamie@ubuntu.com>  Mon, 01 Feb 2016 11:37:35 -0600

click-reviewers-tools (0.35.1) xenial; urgency=medium

  * No change rebuild for newer python3

 -- Jamie Strandboge <jamie@ubuntu.com>  Mon, 01 Feb 2016 10:07:35 -0600

click-reviewers-tools (0.35) xenial; urgency=medium

  [ Jamie Strandboge ]
  * clickreviews/cr_systemd.py:
    - add checks for listen-stream, socket, socket-user and socket-group
    - remove vendor checks with bus-name (LP: #1510522)
  * clickreviews/cr_security.py:
    - make sure that the generated profile name is under the current 253
      character maximum. This might have to be adjusted after the AppArmor
      stacking work is completed (LP: #1499544)
    - adjust for xenial snappy defaulting to using 'network-client' instead
      of 'networking'
    - use 'NEEDS REVIEW' instead of 'MANUAL REVIEW'
  * clickreviews/cr_lint.py:
    - check if package ships .click directory
    - add a few more vcs files
    - remove vendor-specific checks. 'vendor' is still allowed for
      compatibility with older snappy versions, but no formatting checks are
      performed (LP: #1510522)
    - 'Maintainer' checks in the click manifest should only be done with click
      packages (LP: #1510522)
    - don't prompt manual review when find .excludes file
    - add kernel and os as valid snap types
    - remove package filename checks. They were meaningless and hard to
      maintain
    - sort unknown snappy yaml keys
    - use 'NEEDS REVIEW' instead of 'MANUAL REVIEW'
  * clickreviews/cr_common.py:
    - add valid yaml keys for kernel snaps
    - add a couple more mime types for detecting binaries (useful for arm
      kernels)
  * update data/apparmor-easyprof-ubuntu.json for 16.04 policy
  * Makefile: add json syntax check
  * several changes for squashfs snaps that won't have a click manifest, etc.
    Importantly, this means that only package.yaml is looked at and a lot of
    click specific tests can be skipped
    - cr_common.py:
      + rename a few variable to not be click specific
      + add self.pkgfmt
      + adjust __init__() to conditionally use package.yaml on squashfs,
        otherwise click manifest
      + make click data structure initialization conditional on if click
        or not (eg, don't run hooks code on squashfs images)
    - adjust clickreviews/cr_* to conditionally run certain click-only tests
      on click packages
    - adjust architecture checks to use self.pkg_arch and rename
      control_architecture_specified_needed as architecture_specified_needed
    - cr_security.py:
      + revamp to use package.yaml on non-click instead of now nonexistent
        security manifest
      + update push-helper template test to not make hooks specific
      + network-client should not be allowed with push helpers either
      + conditionally look for INSTALL_DIR on 16.04 systems in security-policy
      + adjust security-override checks on 16.04 to follow 16.04 yaml
      + make click manifest checks conditional on if click
    - cr_tests.py: mock _pkgfmt_type(), _pkgfmt_version() and _is_squashfs()

  [ Michael Nelson ]
  * add support for non-mocked tests

  [ Michael Vogt ]
  * add support for squashfs snaps (currently will trigger manual review)

  [ Daniel Holbach ]
  * Pass absolute path of click or snap file - that way it's safe even if we
    chdir (LP: #1514346).
  * Allow translated scope .ini fields to have 3 letters as their lang_code
    identifier, ie. 'ast'. (LP: #1517017)
  * Ensure "urls" is not empty (LP: #1522777)

  [ James Tait ]
  * Add a handful of links to askubuntu questions to explain some of the
    rejection messages.

  [ Alberto Mardegan ]
  * Allow "accounts" hook since the 15.04.1 framework
  * Online Accounts: update to latest plugin hook format (LP: #1520605)

  [ Marcus Tomlinson ]
  * Forbid the internal "DebugMode" scope.ini key from making its way into the
    store (LP: #1511063)

 -- Jamie Strandboge <jamie@ubuntu.com>  Mon, 14 Dec 2015 16:09:52 -0600

click-reviewers-tools (0.34) wily; urgency=medium

  [ Jamie Strandboge ]
  * multiple 'desktop' hooks should only be 'info' these days (LP: #1496402)
  * verify snaps that use 'bus-name' are of 'type: framework'
  * clickreviews/cr_lint.py:
    - snappy package.yaml defaults to 'architectures' and 'architecture' is
      deprecated. Adjust and add a warning for deprecation.
    - arm64 is a valid architecture now
    - don't warn on libc6 libraries with check_external_symlinks
    - don't traceback on broken symlinks when checking for hardcoded paths
      (LP: #1502962)
  * clickreviews/cr_security.py: don't complain about missing AppArmor
    template vars if we detect this is unconfined boilerplate policy

 -- Jamie Strandboge <jamie@ubuntu.com>  Fri, 09 Oct 2015 17:47:39 -0500

click-reviewers-tools (0.33) wily; urgency=medium

  [ Alberto Mardegan ]
  * clickreviews/cr_online_accounts.py: Do not check for "type" element in OA
    .service files
  * clickreviews/cr_online_accounts.py: Support the new "accounts" hook

  [ Jamie Strandboge ]
  * clickreviews/cr_common.py: add peer_hooks_link to __init__ and use it
    as the link for missing and disallowed hooks
  * clickreviews/cr_online_accounts.py: set peer_hooks_link to use
    https://wiki.ubuntu.com/SecurityTeam/Specifications/OnlineAccountsConfinement
  * clickreviews/tests/test_cr_online_accounts.py: don't stub or check for
    "type" element in OA .service files
  * Makefile: make sure check-names.list is up to date via 'make check'

  [ Ricardo Kirkner ]
  * Refactor to abstract check name generation.
    This will be used in a follow up branch to normalize check names in a way
    that allows extracting semantic meaning of check names from review results
    data.
  * build name from review_type, prefix, app and extra parts using : as
    separator
  * list all possible check types by running tests and extracting seen check
    names

  [ Daniel Holbach ]
  * Fix pep8 issues.

 -- Jamie Strandboge <jamie@ubuntu.com>  Thu, 10 Sep 2015 11:17:00 -0500

click-reviewers-tools (0.32) wily; urgency=medium

  * data/apparmor-easyprof-ubuntu.json: add "keep-display-on" to ubuntu
    common policy
  * cr_security.py:
    - webapps may use "keep-display-on"
    - error if security-policy specified in snaps
  * cr_lint.py:
    - give link to frameworks guide if framework specified
    - do not error if apparmor-profile specified with snap (handled by above
      change)

 -- Jamie Strandboge <jamie@ubuntu.com>  Thu, 09 Jul 2015 08:57:26 -0500

click-reviewers-tools (0.31) wily; urgency=medium

  * cr_security.py:
    - webview is not required with ubuntu-account-plugin
    - bin-path and systemd hooks shouldn't be used any more to ascertain if an
      app is a service or binary since snappy build is no longer adding them
      and snappy install ignores them (LP: #1472296)
  * cr_common.py: comment that snappy-systemd hook is deprecated
  * cr_lint.py: comment that snappy-systemd hook is deprecated
  * cr_systemd.py:
    - directly parse package.yaml instead of parsing deprecated snappy-systemd
      hook
    - remove snappy-systemd hook checks now that it is ignored by snappy
      install in stable releases
  * cr_bin_path.py: remove bin-path hook checks now that it is ignored by
    snappy install in stable releases

 -- Jamie Strandboge <jamie@ubuntu.com>  Tue, 07 Jul 2015 15:11:15 -0500

click-reviewers-tools (0.30) wily; urgency=medium

  * cr_security.py: verify required and allowed policy groups with the
    ubuntu-account-plugin template (LP: #1468792)
  * cr_systemd.py: whitespace pep8 fixes for trusty to fix FTBFS in SDK
    staging ppa

 -- Jamie Strandboge <jamie@ubuntu.com>  Fri, 26 Jun 2015 09:27:09 -0500

click-reviewers-tools (0.29) wily; urgency=medium

  * README: add notes on where to upload review tools to keep projects in sync
  * cr_online_accounts.py: account-provider and account-qml-plugin can now be
    allowed if used with apparmor (LP: #1219644)
  * cr_security.py:
    - verify when account-provider and account-qml-plugin are used that the
      security manifest uses the "ubuntu-account-plugin" template
    - correctly update the cached json if needed
  * apparmor_policy.py: fix bug that prevented get_policy_file() from working

 -- Jamie Strandboge <jamie@ubuntu.com>  Thu, 25 Jun 2015 17:54:21 -0500

click-reviewers-tools (0.28) wily; urgency=medium

  [ Jamie Strandboge ]
  * Makefile: perform run-pyflakes in check target
  * cr_systemd.py: add bus-name checks and update testsuite
  * add security yaml checks
  * cr_lint.py: don't allow same key in 'binaries' and 'services'
  * cr_lint.py: implement hashes.yaml checks
  * update README
  * cr_desktop.py: add check to help transition away from obsoleted
    ubuntu-html5-app-launcher
  * cr_common.py: remove snappy 'integration' checks
  * cr_systemd.py: implement ports checks
  * cr_systemd.py, cr_bin_path.py: error out if services or binaries is empty,
    repectively
  * cr_lint.py: update pkgname checks for snaps-- shouldn't have '.' in the
    name
  * cr_lint.py: add snappy-config checks
  * cr_lint.py: maintainer isn't needed in compat click manifest for snaps
    that don't specify vendor
  * debian/control: Depends on binutils (for 'ar')

  [ Marcus Tomlinson ]
  * cr_scope.py: add "keywords" to the list of optional scope .ini keys

 -- Jamie Strandboge <jamie@ubuntu.com>  Wed, 10 Jun 2015 16:07:33 -0500

click-reviewers-tools (0.27) wily; urgency=medium

  * cr_security.py: add ubuntu-sdk-15.04 framework and policy version
    (LP: #1449368)

 -- Jamie Strandboge <jamie@ubuntu.com>  Fri, 01 May 2015 10:46:57 -0500

click-reviewers-tools (0.26) vivid; urgency=medium

  [ Jamie Strandboge ]
  * adjust tests for new format for systemd stop-timeout
  * add network-service and network-client policygroups for 15.04 policy
  * require existence of hashes.yaml for snaps. More checks coming
  * skip security yaml checks in bin-path and systemd checks
  * cr_security.py: handle multiple frameworks in compat manifest
  * cr_lint.py: handle multiple frameworks with snaps

 -- Jamie Strandboge <jamie@ubuntu.com>  Fri, 01 May 2015 10:22:06 -0500

click-reviewers-tools (0.25) vivid; urgency=medium

  [ Michael Vogt ]
  * Fixed a number of issues raised by pyflakes.

  [ Ricardo Kirkner ]
  * support overrides in all click-check scripts
  * refactored click checks to avoid duplication
  * handle checks from branch as well as installed system-wide when running
    all checks

  [ Jamie Strandboge ]
  * update bin-path tests for new binaries yaml
  * 'oem' is a valid type
  * handle missing 'hooks' in manifest with oem snaps (LP: #1434279)
  * cr_common.py: add config, immutable-config and oem in support of oem snaps
  * obsolete framework click hook and meta/*.framework
  * don't allow 'type: framework' to specify 'frameworks'
  * fix click-show-files with native snaps
  * click-show-files should show package.yaml
  * add framework policy checks
  * update systemd tests to check package.yaml
  * .strip() whitespace in control_description_match
  * check_package_filename() store downloads packages with _all instead of
    _multi. Account for that. We may want to remove this check entirely.
  * cr_security.py: adjust for ubuntu-core/15.04 policy changes
  * cr_security.py: policy_vendor is no longer redflagged
  * cr_lint.py: don't strip 'all' from compat architecture list on snappy
  * cr_lint.py: don't review unused control['Architecture'] on snappy

  [ Fabian Ezequiel Gallina ]
  * fix missing import on clickreviews/cr_framework.py
  * add test for non-string framework

  [ Alex Abreu ]
  * fix webapp exec with no homepage url or with exec field code (LP:
    #1441185)

  [ James Westby ]
  * Drop the checks on the package name in the filename.
    The filename doesn't matter, and the store generates it anyway,
    so checking it is a waste, and keeps breaking as we change the
    rules.

 -- Daniel Holbach <daniel.holbach@ubuntu.com>  Mon, 20 Apr 2015 17:26:18 +0200

click-reviewers-tools (0.24) vivid; urgency=medium

  * don't fail if DEBIAN/md5sums doesn't exist with snap packages. The snap
    package format uses a different method for integrity checking
  * add bin/click-check-systemd
  * adjust bin/click-run-checks to call click-check-systemd

 -- Jamie Strandboge <jamie@ubuntu.com>  Wed, 18 Mar 2015 14:27:51 -0500

click-reviewers-tools (0.23) vivid; urgency=medium

  * fix pep8 warning when building on trusty

 -- Jamie Strandboge <jamie@ubuntu.com>  Mon, 09 Mar 2015 15:42:08 -0500

click-reviewers-tools (0.22) vivid; urgency=medium

  [ Alexandre Abreu ]
  * Relax the rule that states that webapps with a model search path shouldn't
    have url patterns listed in the command line. In order to avoid confusion,
    we allow this to happen (and it already works fine the command line
    patterns being appended to the locally defined ones). (LP: #1406643)

  [ Jamie Strandboge ]
  * add testsuite test to verify apparmor-profile can't be specified with
    apparmor
  * add apparmor-profile hook tests
  * fix test_check_optional_domain_suffix_without_protocol2() to actually test
    with 'nonexistent' key
  * debian/control:
    - add python3-yaml to Build-Depends and Depends
    - update Vcs-Bzr to point to lp:click-reviewers-tools
  * add snappy-systemd hook tests and update the testsuite accordingly
  * apparmor-profile hook may be used anywhere apparmor can be, but not with
    apparmor itself (apparmor-profile is still redflagged)
  * implement snappy package.yaml lint tests
  * implement snappy package.yaml services tests
  * implement snappy readme.md lint tests
  * implement snappy package.yaml binaries tests
  * one more snappy workaround for check_package_filename()

 -- Jamie Strandboge <jamie@ubuntu.com>  Mon, 09 Mar 2015 15:08:44 -0500

click-reviewers-tools (0.21) vivid; urgency=medium

  [ Pete Woods ]
  * Add childscopes field to recognised list.
  * Add documentation link of the scope config files:
    CONFIGFILES in lp:unity-scopes-api.

  [ Michael Vogt ]
  * snappy: add two new optional fields: source, type.

  [ Jamie Strandboge ]
  * also use ubuntu-devel-discuss@lists.ubuntu.com to signify a core-app
  * calculate arch correctly in check_package_filename()
  * add ubuntu-core-15.04 to self.major_framework_policy
  * add checks for self.major_framework_policy to policy_vendor checks
  * bin-path should no longer require snappy-systemd hook
  * warn, don't error, on 'Could not find compiled binaries for architecture'
    since it might be ok to, for example, ship a shell script but you only
    want it on ARM devices
  * apparmor-profile is an allowed hook, but a redflagged one
  * don't error that apparmor is missing if apparmor-profile is present

  [ Daniel Holbach ]
  * Deal with multi-arch clicks properly. (LP: #1395204)

 -- Daniel Holbach <daniel.holbach@ubuntu.com>  Tue, 03 Mar 2015 14:17:13 +0100

click-reviewers-tools (0.20) vivid; urgency=medium

  [ Martin Albisetti ]
  * Remove checks that validate namespaces and email addresses, those are
    better suited for the store, which knows the information about the
    uploading user. (LP: #1408644)

 -- Daniel Holbach <daniel.holbach@ubuntu.com>  Wed, 14 Jan 2015 12:12:25 +0100

click-reviewers-tools (0.19) vivid; urgency=medium

  [ Ricardo Kirkner ]
  * fetch framework data before running framework related checks
  * use mtime instead of ctime to check remote file freshness
  * allow specifying overrides for framework checks
  * handle case when overrides data is malformed

  [ Alexandre Abreu ]
  * add support for local html5 app launch mode for webapp-container
    (LP: #1388988)

  [ Jamie Strandboge ]
  * open scopes .ini file as utf8 (LP: #1371692)
  * allow for translatable fields in the scopes .ini file (LP: #1392133)
  * don't require desktop hook with systemd or framework
  * com.ubuntu.snappy can use ubuntu-devel-discuss@lists.ubuntu.com
    (LP: #1395007)
  * add bin-path click hook checks and tests (LP: #1395001)
  * add preliminary framework hook checks and tests (LP: #1395004)
  * refactor hooks checks into parent class (LP: #1395005)
  * sort click-review results in print_findings
  * add preliminary systemd hook checks and tests
  * update apparmor policy json and adjust security checks to properly handle
    different policy vendors
  * update data/apparmor-easyprof-ubuntu.json for 1.3
  * don't warn if specifying 'default' with ubuntu-snappy vendor
  * systemd hook renamed to snappy-systemd
  * allow filenames to end with .snap
  * allow flat namesapces in check_maintainer_email()

  [ Daniel Holbach ]
  * Add askubuntu explanation for policy_version_is_highest.
  * Add askubuntu explanation for debug builds. (LP: #1390163)

 -- Daniel Holbach <daniel.holbach@ubuntu.com>  Tue, 16 Dec 2014 17:07:36 +0100

click-reviewers-tools (0.18) utopic; urgency=medium

  * Let setup.py handle non-ascii characters in d/changelog.

 -- Daniel Holbach <daniel.holbach@ubuntu.com>  Wed, 15 Oct 2014 10:32:57 +0200

click-reviewers-tools (0.17) utopic; urgency=medium

  * webapps may use content_exchange_source (LP: #1380694)
  * online accounts shouldn't specify id and should warn when they do.
    (LP: #1380534)
  * click-show-files: cleanup unpack directory at end

 -- Jamie Strandboge <jamie@ubuntu.com>  Tue, 14 Oct 2014 11:35:43 -0500

click-reviewers-tools (0.16) utopic; urgency=medium

  * add i386 and amd64 to self.valid_control_architectures

 -- Jamie Strandboge <jamie@ubuntu.com>  Thu, 09 Oct 2014 09:02:55 -0500

click-reviewers-tools (0.15) utopic; urgency=medium

  * don't error in check_application() if no scope or desktop hook when pay-ui
    hook is present
  * updates for push security checks:
    - apps may specify push-notification-client
    - push-helpers must use the new 'ubuntu-push-helper' template

 -- Jamie Strandboge <jamie@ubuntu.com>  Wed, 08 Oct 2014 15:15:53 -0500

click-reviewers-tools (0.14) utopic; urgency=medium

  * don't error when account-provider and account-qml-plugin does not also
    have apparmor policy. There is no policy for these yet so the errors
    are confusing
  * add Makefile for some convenience functions
  * reuse the unpacked click dir

 -- Jamie Strandboge <jamie@ubuntu.com>  Thu, 02 Oct 2014 15:15:58 -0500

click-reviewers-tools (0.13) utopic; urgency=medium

  * reduce to 'info' when security policy does not end with .apparmor
    (LP: #1358317)

 -- Jamie Strandboge <jamie@ubuntu.com>  Wed, 01 Oct 2014 08:09:42 -0500

click-reviewers-tools (0.12) utopic; urgency=medium

  [ Jamie Strandboge ]
  * traceback in a more friendly way if the json can't be parsed
  * adjust click-review --sdk to start reporting again (LP: #1375787)
  * add additional tests for online accounts (LP: #1357211)
  * explicitly mark 'networking' as bad policy group when using
    push-notification-client (it was already implicitly bad)

 -- Jamie Strandboge <jamie@ubuntu.com>  Wed, 01 Oct 2014 07:14:33 -0500

click-reviewers-tools (0.11) utopic; urgency=medium

  [ Jamie Strandboge ]
  * allow 'accounts' policy group with network scopes.
  * fix fetch URL for apparmor json to point to json file, not html page
    (LP: #1375326)
  * check if security policy does not end with .apparmor (LP: #1358317)
  * cleanup all the temp directories on shutdown (LP: #1370577)
  * shouldn't warn when app is coreapp when it uses x-source or x-test
    (LP: #1371180)

  [ Daniel Holbach ]
  * be clearer about unloadable ClickReview classes.

 -- Jamie Strandboge <jamie@ubuntu.com>  Mon, 29 Sep 2014 17:01:58 -0500

click-reviewers-tools (0.10) utopic; urgency=medium

  [ Daniel Holbach ]
  * Split out code to find Click*Review classes in the clickreviews package
    into its own module, add tests for it.
  * Refactor bin/click-review to make it easier to extend.
  * Add --sdk option, so the SDK can start using it. (LP: #1363857)
  * Safeguard against broken clickreviews check modules, or modules that are
    still in development. (LP: #1364449)

  [ Jamie Strandboge ]
  * There is now a special pay-ui hook instead of the payui app reusing the
    desktop hook. We added a check for manual review for when the 'pay-ui' 
    hook was implemented in previous commits, but now we should adjust the 
    cr_desktop.py hook to not error when the pay-ui hook is specified but 
    the desktop hook is not.
  * The accounts policy group is now a common policy group (14.10) and 
    webapps more fully integrate with accounts these days, so don't flag 
    accounts as unusual any more.
  * Mark checks requiring manual review by using a special key in the json
    data.
  * Add commented out camera policy group to list of ok policygroups for 
    webapps.

  [ Ricardo Kirkner ]
  * Updated frameworks.json using myapps api. (LP: #1363096)

 -- Daniel Holbach <daniel.holbach@ubuntu.com>  Wed, 24 Sep 2014 16:10:43 +0200

click-reviewers-tools (0.9) utopic; urgency=medium

  [ Jamie Strandboge ]
  * data/frameworks.json: add ubuntu-sdk-14.10-qml-dev3
  * make missing --enable-back-forward informational for webapp desktop file
    checks

  [ Daniel Holbach ]
  * special-case 'com.ubuntu.scopes'.

  [ Pete Woods ]
  * Match scope review with actual ini file specifications. (LP: #1350427)
  * Point to the correct scope ini path.

  [ Daniel Holbach ]
  * Add 'click-review', a more versatile approach to what 'click-run-checks'
    was doing. (LP: #1355215)
  * Run pep8 during the build.

 -- Daniel Holbach <daniel.holbach@ubuntu.com>  Wed, 20 Aug 2014 16:03:35 +0200

click-reviewers-tools (0.8) utopic; urgency=medium

  [ Zoltan Balogh ]
  * Give an error if the app is using deprecated Friends API (LP: #1340869)

  [ Martin Albisetti, Daniel Holbach ]
  * refactor the way we handle frameworks into a central static list which
    should be easy to update.

  [ Jamie Strandboge ]
  * updated clickreviews/cr_tests.py for 14.10*dev2
  * bin/repack-click: use -Zgzip when repacking to remain compatible with
    debfile (ie, click install)
  * warn on new hooks
  * implement url-dispatcher hook checks
  * implement scope hook checks
  * implement content-hub hook checks
  * debian/control: Build-Depends and Depends on python3-lxml
  * implement account-* hook checks
  * redflag the upcoming pay-ui hook
  * update security tests to not require apparmor-easyprof-ubuntu or
    apparmor-easyprof by using a static list to ease updating
  * debian/control: drop Build-Depends and Depends on apparmor-easyprof and
    apparmor-easyprof-ubuntu
  * update data/apparmor-easyprof-ubuntu.json to not include friends policy
    group in 1.2 (LP: #1340869)
  * refactor the way we handle apparmor policy into a central static list
    which should be easy to update.
  * implement push-helper tests (LP: #1346481)

  [ Daniel Holbach ]
  * refer to documentation about click in case we encounter .deb packages.
  * fix some pep8 warnings.

 -- Daniel Holbach <daniel.holbach@ubuntu.com>  Fri, 25 Jul 2014 16:20:24 +0200

click-reviewers-tools (0.7.1) utopic; urgency=medium

  * Merge r198:
    [ Jamie Strandboge ]
    -  ubuntu-scope-local-content template is no longer available.

 -- Daniel Holbach <daniel.holbach@ubuntu.com>  Thu, 05 Jun 2014 16:21:33 +0200

click-reviewers-tools (0.7) utopic; urgency=medium

  [ Daniel Holbach ]
  * clickreviews/cr_lint.py: add link to more info about "Please use newer
    framework". Thanks Alan Pope.

  [ Jamie Strandboge ]
  * add 14.10 frameworks. Thanks Martin Albisetti for initial patch
  * 13.10 frameworks should be deprecated instead of obsolete and warn when
    using deprecated framework
  * add click scopes checks
  * special case ubuntu-devel-discuss@lists.ubuntu.com
  * implement check_hooks() lint tests
  * debian/control: Depends on apparmor-easyprof-ubuntu >= 1.2.2
    (LP: #1324121)

 -- Jamie Strandboge <jamie@ubuntu.com>  Wed, 28 May 2014 23:48:04 +0200

click-reviewers-tools (0.6) utopic; urgency=medium

  [ Daniel Holbach ]
  * d/control: bump apparmor-easyprof-ubuntu requirement to 1.0.44.
    This should safeguard against #1292418 (test-suite failing on saucy).
  * clickreviews/cr_desktop.py: check for deprecated execs, add
    cordova-ubuntu-2.8 to the list. (LP: #1307533)

  [ Jamie Strandboge ]
  * clickreviews/cr_security.py:
    - webview policy can be used by webapps
    - content_exchange policy can be used by webapps (LP: #1308184)
    - clickreviews/tests/test_cr_security.py: tests for above
    - warn if webview not used with ubuntu-webapp template on non-13.10
      frameworks
  * clickreviews/cr_lint.py: obsolete ubuntu-sdk-13.10 framework
  * clickreviews/cr_functional.py: warn if using UbuntuWebView 0.1

 -- Jamie Strandboge <jamie@ubuntu.com>  Mon, 28 Apr 2014 13:01:08 -0500

click-reviewers-tools (0.5) trusty; urgency=medium

  [ Jamie Strandboge ]
  * mock self.supported_policy_versions
  * support multiple frameworks on system in security tests
  * add/update tests for multiple frameworks in security tests

 -- Daniel Holbach <daniel.holbach@ubuntu.com>  Thu, 27 Feb 2014 15:30:51 +0100

click-reviewers-tools (0.4) trusty; urgency=medium

  [ Daniel Holbach ]
  * Check for broken icon paths in .desktop files. (LP: #1257429)
  * Add initial set of askubuntu answers.
  * Add ubuntu-html5-app-launcher to expected_execs.

  [ Jamie Strandboge ]
  * Documented and clarified the use of the scripts.
  * Fix crash in __del__. (LP: #1282652)
  * Add webapp-container tests.
  * Document bzr hook to run tests.

 -- Daniel Holbach <daniel.holbach@ubuntu.com>  Wed, 22 Jan 2014 17:59:26 +0100

click-reviewers-tools (0.3) trusty; urgency=medium

  * d/compat: bump to 9.
  * d/control: 
    - bump Standards-Version, 
    - drop X-Python-Version, we have X-Python3-Version,
    - programmatical -> programmatic
  * d/copyright: fix license mistake (GPL-3+ vs. GPL-3)

 -- Daniel Holbach <daniel.holbach@ubuntu.com>  Wed, 22 Jan 2014 17:38:47 +0100

click-reviewers-tools (0.2) trusty; urgency=low

  * Initial release (LP: #1230248)

 -- Daniel Holbach <daniel.holbach@ubuntu.com>  Wed, 25 Sep 2013 14:32:32 +0200<|MERGE_RESOLUTION|>--- conflicted
+++ resolved
@@ -1,8 +1,5 @@
 click-reviewers-tools (0.38) UNRELEASED; urgency=medium
 
-<<<<<<< HEAD
-  * migrate from skills to interfaces (LP: #1549427)
-=======
   * bin/click-review:
     - exit 1 if fatal error, 2 if found errors/warnings and 3 if found
       warnings (LP: #1523255)
@@ -10,7 +7,7 @@
     - add overrides as optional positional argument
   * [cs]r_lint.py: change the order of the checks so that an obsolete or
     deprecated in the override takes precedence over 'available'
->>>>>>> b4f93906
+  * migrate from skills to interfaces (LP: #1549427)
 
  -- Jamie Strandboge <jamie@ubuntu.com>  Mon, 22 Feb 2016 17:21:01 -0600
 
