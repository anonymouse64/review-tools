click-reviewers-tools (0.26) UNRELEASED; urgency=medium

  [ Jamie Strandboge ]
  * adjust tests for new format for systemd stop-timeout
<<<<<<< HEAD
  * add security yaml checks
  * cr_lint.py: don't allow same key in 'binaries' and 'services'
=======
  * add network-service and network-client policygroups for 15.04 policy
>>>>>>> 8a15d342

 -- Jamie Strandboge <jamie@ubuntu.com>  Mon, 27 Apr 2015 16:44:16 -0500

click-reviewers-tools (0.25) vivid; urgency=medium

  [ Michael Vogt ]
  * Fixed a number of issues raised by pyflakes.

  [ Ricardo Kirkner ]
  * support overrides in all click-check scripts
  * refactored click checks to avoid duplication
  * handle checks from branch as well as installed system-wide when running
    all checks

  [ Jamie Strandboge ]
  * update bin-path tests for new binaries yaml
  * 'oem' is a valid type
  * handle missing 'hooks' in manifest with oem snaps (LP: #1434279)
  * cr_common.py: add config, immutable-config and oem in support of oem snaps
  * obsolete framework click hook and meta/*.framework
  * don't allow 'type: framework' to specify 'frameworks'
  * fix click-show-files with native snaps
  * click-show-files should show package.yaml
  * add framework policy checks
  * update systemd tests to check package.yaml
  * .strip() whitespace in control_description_match
  * check_package_filename() store downloads packages with _all instead of
    _multi. Account for that. We may want to remove this check entirely.
  * cr_security.py: adjust for ubuntu-core/15.04 policy changes
  * cr_security.py: policy_vendor is no longer redflagged
  * cr_lint.py: don't strip 'all' from compat architecture list on snappy
  * cr_lint.py: don't review unused control['Architecture'] on snappy

  [ Fabian Ezequiel Gallina ]
  * fix missing import on clickreviews/cr_framework.py
  * add test for non-string framework

  [ Alex Abreu ]
  * fix webapp exec with no homepage url or with exec field code (LP:
    #1441185)

  [ James Westby ]
  * Drop the checks on the package name in the filename.
    The filename doesn't matter, and the store generates it anyway,
    so checking it is a waste, and keeps breaking as we change the
    rules.

 -- Daniel Holbach <daniel.holbach@ubuntu.com>  Mon, 20 Apr 2015 17:26:18 +0200

click-reviewers-tools (0.24) vivid; urgency=medium

  * don't fail if DEBIAN/md5sums doesn't exist with snap packages. The snap
    package format uses a different method for integrity checking
  * add bin/click-check-systemd
  * adjust bin/click-run-checks to call click-check-systemd

 -- Jamie Strandboge <jamie@ubuntu.com>  Wed, 18 Mar 2015 14:27:51 -0500

click-reviewers-tools (0.23) vivid; urgency=medium

  * fix pep8 warning when building on trusty

 -- Jamie Strandboge <jamie@ubuntu.com>  Mon, 09 Mar 2015 15:42:08 -0500

click-reviewers-tools (0.22) vivid; urgency=medium

  [ Alexandre Abreu ]
  * Relax the rule that states that webapps with a model search path shouldn't
    have url patterns listed in the command line. In order to avoid confusion,
    we allow this to happen (and it already works fine the command line
    patterns being appended to the locally defined ones). (LP: #1406643)

  [ Jamie Strandboge ]
  * add testsuite test to verify apparmor-profile can't be specified with
    apparmor
  * add apparmor-profile hook tests
  * fix test_check_optional_domain_suffix_without_protocol2() to actually test
    with 'nonexistent' key
  * debian/control:
    - add python3-yaml to Build-Depends and Depends
    - update Vcs-Bzr to point to lp:click-reviewers-tools
  * add snappy-systemd hook tests and update the testsuite accordingly
  * apparmor-profile hook may be used anywhere apparmor can be, but not with
    apparmor itself (apparmor-profile is still redflagged)
  * implement snappy package.yaml lint tests
  * implement snappy package.yaml services tests
  * implement snappy readme.md lint tests
  * implement snappy package.yaml binaries tests
  * one more snappy workaround for check_package_filename()

 -- Jamie Strandboge <jamie@ubuntu.com>  Mon, 09 Mar 2015 15:08:44 -0500

click-reviewers-tools (0.21) vivid; urgency=medium

  [ Pete Woods ]
  * Add childscopes field to recognised list.
  * Add documentation link of the scope config files:
    CONFIGFILES in lp:unity-scopes-api.

  [ Michael Vogt ]
  * snappy: add two new optional fields: source, type.

  [ Jamie Strandboge ]
  * also use ubuntu-devel-discuss@lists.ubuntu.com to signify a core-app
  * calculate arch correctly in check_package_filename()
  * add ubuntu-core-15.04 to self.major_framework_policy
  * add checks for self.major_framework_policy to policy_vendor checks
  * bin-path should no longer require snappy-systemd hook
  * warn, don't error, on 'Could not find compiled binaries for architecture'
    since it might be ok to, for example, ship a shell script but you only
    want it on ARM devices
  * apparmor-profile is an allowed hook, but a redflagged one
  * don't error that apparmor is missing if apparmor-profile is present

  [ Daniel Holbach ]
  * Deal with multi-arch clicks properly. (LP: #1395204)

 -- Daniel Holbach <daniel.holbach@ubuntu.com>  Tue, 03 Mar 2015 14:17:13 +0100

click-reviewers-tools (0.20) vivid; urgency=medium

  [ Martin Albisetti ]
  * Remove checks that validate namespaces and email addresses, those are
    better suited for the store, which knows the information about the
    uploading user. (LP: #1408644)

 -- Daniel Holbach <daniel.holbach@ubuntu.com>  Wed, 14 Jan 2015 12:12:25 +0100

click-reviewers-tools (0.19) vivid; urgency=medium

  [ Ricardo Kirkner ]
  * fetch framework data before running framework related checks
  * use mtime instead of ctime to check remote file freshness
  * allow specifying overrides for framework checks
  * handle case when overrides data is malformed

  [ Alexandre Abreu ]
  * add support for local html5 app launch mode for webapp-container
    (LP: #1388988)

  [ Jamie Strandboge ]
  * open scopes .ini file as utf8 (LP: #1371692)
  * allow for translatable fields in the scopes .ini file (LP: #1392133)
  * don't require desktop hook with systemd or framework
  * com.ubuntu.snappy can use ubuntu-devel-discuss@lists.ubuntu.com
    (LP: #1395007)
  * add bin-path click hook checks and tests (LP: #1395001)
  * add preliminary framework hook checks and tests (LP: #1395004)
  * refactor hooks checks into parent class (LP: #1395005)
  * sort click-review results in print_findings
  * add preliminary systemd hook checks and tests
  * update apparmor policy json and adjust security checks to properly handle
    different policy vendors
  * update data/apparmor-easyprof-ubuntu.json for 1.3
  * don't warn if specifying 'default' with ubuntu-snappy vendor
  * systemd hook renamed to snappy-systemd
  * allow filenames to end with .snap
  * allow flat namesapces in check_maintainer_email()

  [ Daniel Holbach ]
  * Add askubuntu explanation for policy_version_is_highest.
  * Add askubuntu explanation for debug builds. (LP: #1390163)

 -- Daniel Holbach <daniel.holbach@ubuntu.com>  Tue, 16 Dec 2014 17:07:36 +0100

click-reviewers-tools (0.18) utopic; urgency=medium

  * Let setup.py handle non-ascii characters in d/changelog.

 -- Daniel Holbach <daniel.holbach@ubuntu.com>  Wed, 15 Oct 2014 10:32:57 +0200

click-reviewers-tools (0.17) utopic; urgency=medium

  * webapps may use content_exchange_source (LP: #1380694)
  * online accounts shouldn't specify id and should warn when they do.
    (LP: #1380534)
  * click-show-files: cleanup unpack directory at end

 -- Jamie Strandboge <jamie@ubuntu.com>  Tue, 14 Oct 2014 11:35:43 -0500

click-reviewers-tools (0.16) utopic; urgency=medium

  * add i386 and amd64 to self.valid_control_architectures

 -- Jamie Strandboge <jamie@ubuntu.com>  Thu, 09 Oct 2014 09:02:55 -0500

click-reviewers-tools (0.15) utopic; urgency=medium

  * don't error in check_application() if no scope or desktop hook when pay-ui
    hook is present
  * updates for push security checks:
    - apps may specify push-notification-client
    - push-helpers must use the new 'ubuntu-push-helper' template

 -- Jamie Strandboge <jamie@ubuntu.com>  Wed, 08 Oct 2014 15:15:53 -0500

click-reviewers-tools (0.14) utopic; urgency=medium

  * don't error when account-provider and account-qml-plugin does not also
    have apparmor policy. There is no policy for these yet so the errors
    are confusing
  * add Makefile for some convenience functions
  * reuse the unpacked click dir

 -- Jamie Strandboge <jamie@ubuntu.com>  Thu, 02 Oct 2014 15:15:58 -0500

click-reviewers-tools (0.13) utopic; urgency=medium

  * reduce to 'info' when security policy does not end with .apparmor
    (LP: #1358317)

 -- Jamie Strandboge <jamie@ubuntu.com>  Wed, 01 Oct 2014 08:09:42 -0500

click-reviewers-tools (0.12) utopic; urgency=medium

  [ Jamie Strandboge ]
  * traceback in a more friendly way if the json can't be parsed
  * adjust click-review --sdk to start reporting again (LP: #1375787)
  * add additional tests for online accounts (LP: #1357211)
  * explicitly mark 'networking' as bad policy group when using
    push-notification-client (it was already implicitly bad)

 -- Jamie Strandboge <jamie@ubuntu.com>  Wed, 01 Oct 2014 07:14:33 -0500

click-reviewers-tools (0.11) utopic; urgency=medium

  [ Jamie Strandboge ]
  * allow 'accounts' policy group with network scopes.
  * fix fetch URL for apparmor json to point to json file, not html page
    (LP: #1375326)
  * check if security policy does not end with .apparmor (LP: #1358317)
  * cleanup all the temp directories on shutdown (LP: #1370577)
  * shouldn't warn when app is coreapp when it uses x-source or x-test
    (LP: #1371180)

  [ Daniel Holbach ]
  * be clearer about unloadable ClickReview classes.

 -- Jamie Strandboge <jamie@ubuntu.com>  Mon, 29 Sep 2014 17:01:58 -0500

click-reviewers-tools (0.10) utopic; urgency=medium

  [ Daniel Holbach ]
  * Split out code to find Click*Review classes in the clickreviews package
    into its own module, add tests for it.
  * Refactor bin/click-review to make it easier to extend.
  * Add --sdk option, so the SDK can start using it. (LP: #1363857)
  * Safeguard against broken clickreviews check modules, or modules that are
    still in development. (LP: #1364449)

  [ Jamie Strandboge ]
  * There is now a special pay-ui hook instead of the payui app reusing the
    desktop hook. We added a check for manual review for when the 'pay-ui' 
    hook was implemented in previous commits, but now we should adjust the 
    cr_desktop.py hook to not error when the pay-ui hook is specified but 
    the desktop hook is not.
  * The accounts policy group is now a common policy group (14.10) and 
    webapps more fully integrate with accounts these days, so don't flag 
    accounts as unusual any more.
  * Mark checks requiring manual review by using a special key in the json
    data.
  * Add commented out camera policy group to list of ok policygroups for 
    webapps.

  [ Ricardo Kirkner ]
  * Updated frameworks.json using myapps api. (LP: #1363096)

 -- Daniel Holbach <daniel.holbach@ubuntu.com>  Wed, 24 Sep 2014 16:10:43 +0200

click-reviewers-tools (0.9) utopic; urgency=medium

  [ Jamie Strandboge ]
  * data/frameworks.json: add ubuntu-sdk-14.10-qml-dev3
  * make missing --enable-back-forward informational for webapp desktop file
    checks

  [ Daniel Holbach ]
  * special-case 'com.ubuntu.scopes'.

  [ Pete Woods ]
  * Match scope review with actual ini file specifications. (LP: #1350427)
  * Point to the correct scope ini path.

  [ Daniel Holbach ]
  * Add 'click-review', a more versatile approach to what 'click-run-checks'
    was doing. (LP: #1355215)
  * Run pep8 during the build.

 -- Daniel Holbach <daniel.holbach@ubuntu.com>  Wed, 20 Aug 2014 16:03:35 +0200

click-reviewers-tools (0.8) utopic; urgency=medium

  [ Zoltan Balogh ]
  * Give an error if the app is using deprecated Friends API (LP: #1340869)

  [ Martin Albisetti, Daniel Holbach ]
  * refactor the way we handle frameworks into a central static list which
    should be easy to update.

  [ Jamie Strandboge ]
  * updated clickreviews/cr_tests.py for 14.10*dev2
  * bin/repack-click: use -Zgzip when repacking to remain compatible with
    debfile (ie, click install)
  * warn on new hooks
  * implement url-dispatcher hook checks
  * implement scope hook checks
  * implement content-hub hook checks
  * debian/control: Build-Depends and Depends on python3-lxml
  * implement account-* hook checks
  * redflag the upcoming pay-ui hook
  * update security tests to not require apparmor-easyprof-ubuntu or
    apparmor-easyprof by using a static list to ease updating
  * debian/control: drop Build-Depends and Depends on apparmor-easyprof and
    apparmor-easyprof-ubuntu
  * update data/apparmor-easyprof-ubuntu.json to not include friends policy
    group in 1.2 (LP: #1340869)
  * refactor the way we handle apparmor policy into a central static list
    which should be easy to update.
  * implement push-helper tests (LP: #1346481)

  [ Daniel Holbach ]
  * refer to documentation about click in case we encounter .deb packages.
  * fix some pep8 warnings.

 -- Daniel Holbach <daniel.holbach@ubuntu.com>  Fri, 25 Jul 2014 16:20:24 +0200

click-reviewers-tools (0.7.1) utopic; urgency=medium

  * Merge r198:
    [ Jamie Strandboge ]
    -  ubuntu-scope-local-content template is no longer available.

 -- Daniel Holbach <daniel.holbach@ubuntu.com>  Thu, 05 Jun 2014 16:21:33 +0200

click-reviewers-tools (0.7) utopic; urgency=medium

  [ Daniel Holbach ]
  * clickreviews/cr_lint.py: add link to more info about "Please use newer
    framework". Thanks Alan Pope.

  [ Jamie Strandboge ]
  * add 14.10 frameworks. Thanks Martin Albisetti for initial patch
  * 13.10 frameworks should be deprecated instead of obsolete and warn when
    using deprecated framework
  * add click scopes checks
  * special case ubuntu-devel-discuss@lists.ubuntu.com
  * implement check_hooks() lint tests
  * debian/control: Depends on apparmor-easyprof-ubuntu >= 1.2.2
    (LP: #1324121)

 -- Jamie Strandboge <jamie@ubuntu.com>  Wed, 28 May 2014 23:48:04 +0200

click-reviewers-tools (0.6) utopic; urgency=medium

  [ Daniel Holbach ]
  * d/control: bump apparmor-easyprof-ubuntu requirement to 1.0.44.
    This should safeguard against #1292418 (test-suite failing on saucy).
  * clickreviews/cr_desktop.py: check for deprecated execs, add
    cordova-ubuntu-2.8 to the list. (LP: #1307533)

  [ Jamie Strandboge ]
  * clickreviews/cr_security.py:
    - webview policy can be used by webapps
    - content_exchange policy can be used by webapps (LP: #1308184)
    - clickreviews/tests/test_cr_security.py: tests for above
    - warn if webview not used with ubuntu-webapp template on non-13.10
      frameworks
  * clickreviews/cr_lint.py: obsolete ubuntu-sdk-13.10 framework
  * clickreviews/cr_functional.py: warn if using UbuntuWebView 0.1

 -- Jamie Strandboge <jamie@ubuntu.com>  Mon, 28 Apr 2014 13:01:08 -0500

click-reviewers-tools (0.5) trusty; urgency=medium

  [ Jamie Strandboge ]
  * mock self.supported_policy_versions
  * support multiple frameworks on system in security tests
  * add/update tests for multiple frameworks in security tests

 -- Daniel Holbach <daniel.holbach@ubuntu.com>  Thu, 27 Feb 2014 15:30:51 +0100

click-reviewers-tools (0.4) trusty; urgency=medium

  [ Daniel Holbach ]
  * Check for broken icon paths in .desktop files. (LP: #1257429)
  * Add initial set of askubuntu answers.
  * Add ubuntu-html5-app-launcher to expected_execs.

  [ Jamie Strandboge ]
  * Documented and clarified the use of the scripts.
  * Fix crash in __del__. (LP: #1282652)
  * Add webapp-container tests.
  * Document bzr hook to run tests.

 -- Daniel Holbach <daniel.holbach@ubuntu.com>  Wed, 22 Jan 2014 17:59:26 +0100

click-reviewers-tools (0.3) trusty; urgency=medium

  * d/compat: bump to 9.
  * d/control: 
    - bump Standards-Version, 
    - drop X-Python-Version, we have X-Python3-Version,
    - programmatical -> programmatic
  * d/copyright: fix license mistake (GPL-3+ vs. GPL-3)

 -- Daniel Holbach <daniel.holbach@ubuntu.com>  Wed, 22 Jan 2014 17:38:47 +0100

click-reviewers-tools (0.2) trusty; urgency=low

  * Initial release (LP: #1230248)

 -- Daniel Holbach <daniel.holbach@ubuntu.com>  Wed, 25 Sep 2013 14:32:32 +0200<|MERGE_RESOLUTION|>--- conflicted
+++ resolved
@@ -2,12 +2,9 @@
 
   [ Jamie Strandboge ]
   * adjust tests for new format for systemd stop-timeout
-<<<<<<< HEAD
+  * add network-service and network-client policygroups for 15.04 policy
   * add security yaml checks
   * cr_lint.py: don't allow same key in 'binaries' and 'services'
-=======
-  * add network-service and network-client policygroups for 15.04 policy
->>>>>>> 8a15d342
 
  -- Jamie Strandboge <jamie@ubuntu.com>  Mon, 27 Apr 2015 16:44:16 -0500
 
