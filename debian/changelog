--- conflicted
+++ resolved
@@ -28,14 +28,10 @@
     which should be easy to update.
   * implement push-helper tests
 
-<<<<<<< HEAD
- -- Jamie Strandboge <jamie@ubuntu.com>  Thu, 24 Jul 2014 14:04:23 -0500
-=======
   [ Daniel Holbach ]
   * refer to documentation about click in case we encounter .deb packages.
 
- -- Jamie Strandboge <jamie@ubuntu.com>  Fri, 18 Jul 2014 14:51:46 -0500
->>>>>>> 87144b02
+ -- Jamie Strandboge <jamie@ubuntu.com>  Thu, 24 Jul 2014 14:04:23 -0500
 
 click-reviewers-tools (0.7.1) utopic; urgency=medium
 
