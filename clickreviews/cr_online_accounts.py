--- conflicted
+++ resolved
@@ -101,12 +101,7 @@
                 tree = etree.parse(fn)
                 xml = tree.getroot()
             except Exception as e:
-<<<<<<< HEAD
-                error("accounts xml unparseable: %s (%s):\n%s" % (bn, str(e),
-                      open(fn).read()))
-=======
                 error("accounts xml unparseable: %s (%s)" % (bn, str(e)))
->>>>>>> d9925dbd
             return (fn, xml)
 
     def check_application(self):
