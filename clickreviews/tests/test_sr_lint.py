--- conflicted
+++ resolved
@@ -2397,57 +2397,6 @@
         expected_counts = {'info': None, 'warn': 0, 'error': 1}
         self.check_results(r, expected_counts)
 
-<<<<<<< HEAD
-    def test_check_external_symlinks_has_symlink_framework(self):
-        '''Test check_external_symlinks() - has symlink (framework)'''
-        output_dir = self.mkdtemp()
-        path = os.path.join(output_dir, 'snap.yaml')
-        content = '''
-name: test
-version: 0.1
-summary: some thing
-description: some desc
-type: framework
-'''
-        with open(path, 'w') as f:
-            f.write(content)
-
-        package = utils.make_snap2(output_dir=output_dir,
-                                   extra_files=['%s:meta/snap.yaml' % path,
-                                                '/some/where,outside']
-                                   )
-        c = SnapReviewLint(package)
-        c.check_external_symlinks()
-        r = c.click_report
-        expected_counts = {'info': None, 'warn': 0, 'error': 1}
-        self.check_results(r, expected_counts)
-
-    def test_check_external_symlinks_has_symlink_gadget(self):
-        '''Test check_external_symlinks() - has symlink (gadget)'''
-        output_dir = self.mkdtemp()
-        path = os.path.join(output_dir, 'snap.yaml')
-        content = '''
-name: test
-version: 0.1
-summary: some thing
-description: some desc
-type: gadget
-'''
-        with open(path, 'w') as f:
-            f.write(content)
-
-        package = utils.make_snap2(output_dir=output_dir,
-                                   extra_files=['%s:meta/snap.yaml' % path,
-                                                '/some/where,outside']
-                                   )
-        c = SnapReviewLint(package)
-        c.check_external_symlinks()
-        r = c.click_report
-        expected_counts = {'info': None, 'warn': 0, 'error': 1}
-        self.check_results(r, expected_counts)
-
-=======
->>>>>>> 1d836458
     def test_check_external_symlinks_os(self):
         '''Test check_external_symlinks() - os'''
         output_dir = self.mkdtemp()
