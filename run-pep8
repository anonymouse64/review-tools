#!/bin/sh
set -e

echo "= pep8 ="
<<<<<<< HEAD
for i in ./bin/click-review ./bin/click-check* ./clickreviews/*py ./clickreviews/tests/*py ; do
=======
for i in ./bin/update-* ./bin/click-check-* ./bin/click-show-files \
	 ./clickreviews/*py ./clickreviews/tests/*py ; do
>>>>>>> 32a90d79
    echo "Checking $i"
    pep8 $i
done<|MERGE_RESOLUTION|>--- conflicted
+++ resolved
@@ -2,12 +2,8 @@
 set -e
 
 echo "= pep8 ="
-<<<<<<< HEAD
-for i in ./bin/click-review ./bin/click-check* ./clickreviews/*py ./clickreviews/tests/*py ; do
-=======
-for i in ./bin/update-* ./bin/click-check-* ./bin/click-show-files \
+for i in ./bin/update-* ./bin/click-check-* ./bin/click-show-files ./bin/click-review \
 	 ./clickreviews/*py ./clickreviews/tests/*py ; do
->>>>>>> 32a90d79
     echo "Checking $i"
     pep8 $i
 done